--- conflicted
+++ resolved
@@ -24,18 +24,13 @@
 
 using StatProfilerHTML, Profile
 function foo()
-<<<<<<< HEAD
-    ntiles=64
-    tilesize=256
-=======
-   ntiles=64# ÷ 4
-   tilesize=256# ÷ 4
->>>>>>> fe2e2b01
+   ntiles=64 ÷ 2
+   tilesize=256 ÷ 2
   s = test_matrix(ComplexF64; ntiles=ntiles, tilesize=tilesize, overlap=0)
   s .+= 10 * I(size(s, 1))
   b = rand(ComplexF64, size(s, 1))
   x = s \ b
-  sc = deepcopy(Matrix(s))
+  sc = deepcopy(s)
   rl = RLLU(sc, min(16, size(sc, 1)))
   lurl = lu!(rl)
   xrl = rl \ b
@@ -50,28 +45,8 @@
   lu!(rl, s2)
   ldiv!(rl, b)
   Profile.clear()
-  @profilehtml ldiv!(rl, b)
-<<<<<<< HEAD
-#  @profilehtml [lu!(rl, s2) for _ in 1:10]
-  #return
-
-@testset "rightlooklu!" begin
-  for n in (128,256), lutiles in (8, 16, 32)
-    lutiles > n && continue
-    A = rand(ComplexF64, n, n)
-    L, U = lu(A, NoPivot())
-    Ac = deepcopy(A)
-    LR = RLLU(Ac, lutiles)
-    lu!(LR)
-    L1, U1 = tril(LR.A, -1) .+ I(n), triu(LR.A)
-    @test L1 * U1 ≈ A
-    t1 = mybenchmark((x...)->lu!(RLLU(x...)), A, lutiles; n=10)
-    t2 = mybenchmark(x->lu!(x, NoPivot()), A; n=10)
-    @show n, lutiles, t1 / t2
-    @benchmark lu!(RLLU($A, $lutiles))
-  end
-=======
-  #@profilehtml lu!(rl, s2)
+#  @profilehtml ldiv!(rl, b)
+  @profilehtml lu!(rl, s2)
 
   #return
 
@@ -85,12 +60,11 @@
   #  lu!(LR)
   #  L1, U1 = tril(LR.A, -1) .+ I(n), triu(LR.A)
   #  @test L1 * U1 ≈ A
-  #  t1 = mybenchmark((x...)->lu!(RLLU(x...)), A, lutiles; n=10)
-  #  t2 = mybenchmark(x->lu!(x, NoPivot()), A; n=10)
+  #  t1 = mybenchmark((x...)->lu!(RLLU(x...)), A, lutiles; n=3)
+  #  t2 = mybenchmark(x->lu!(x, NoPivot()), A; n=3)
   #  @show n, lutiles, t1 / t2
   #  @benchmark lu!(RLLU($A, $lutiles))
   #end
->>>>>>> fe2e2b01
   for ntiles in (4, 8, 16), tilesize in (16, 32, 64), overlap in (0,)
     s = test_matrix(ComplexF64; ntiles=ntiles, tilesize=tilesize, overlap=overlap)
     s .+= 10 * I(size(s, 1))
@@ -99,11 +73,7 @@
     tb2 = mybenchmark(x->lu!(lu_s, x), s; n=20)
     b = rand(ComplexF64, size(s, 1))
     tb3 = mybenchmark(x->x \ b, lu_s; n=20)
-<<<<<<< HEAD
-    for lutiles in unique(min.(size(s, 1), (8, 16, 32, 64, 128, 256)))
-=======
-    for lutiles in unique(min.(size(s, 1), (7, 8, 16, 17, 32, 64)))
->>>>>>> fe2e2b01
+    for lutiles in unique(min.(size(s, 1), (4, 7, 8, 16, 17, 32, 64)))
       lutiles > size(s, 1) && continue
       sc = deepcopy(s)
       LR = RLLU(sc, lutiles)
@@ -111,17 +81,14 @@
       L2, U2 = tril(LR.A, -1) .+ I(size(LR.A, 1)), triu(LR.A)
       #@show norm(L2 * U2 - s) / norm(s)
       @test L2 * U2 ≈ s
-      ta1 = mybenchmark((x...)->lu!(RLLU(x...)), s, lutiles; n=20)
-      ta2 = mybenchmark(x->lu!(LR, x), s; n=20)
+      ta1 = mybenchmark((x...)->lu!(RLLU(x...)), s, lutiles; n=3)
+      ta2 = mybenchmark(x->lu!(LR, x), s; n=3)
   #    @show ntiles, tilesize, overlap, lutiles, ta1 / tb1, ta2 / tb2
       transpose!(lulrlu)
       x = s \ b
       @test x ≈ lulrlu \ b
-<<<<<<< HEAD
-=======
       #@show norm(x - lulrlu \ b)
->>>>>>> fe2e2b01
-      ta3 = mybenchmark(x->x \ b, lulrlu; n=20)
+      ta3 = mybenchmark(x->x \ b, lulrlu; n=3)
       @show ntiles, tilesize, overlap, lutiles, ta1 / tb1, ta2 / tb2, ta3 / tb3
     end
   end

--- conflicted
+++ resolved
@@ -29,7 +29,7 @@
 
 abstract type AbstractContext end
 
-struct SerialContext <: AbstractContext end
+struct ThreadedContext <: AbstractContext end
 
 struct SharedMemoryMPIContext{T} <: AbstractContext
   comm::T
@@ -47,17 +47,11 @@
   istransposed::Ref{Bool}
   context::C
 end
-<<<<<<< HEAD
+
 function RLLUMatrix(A::AbstractMatrix, rowindices::Vector{UnitRange{Int}},
-    colindices::Vector{UnitRange{Int}}=rowindices)
+    colindices::Vector{UnitRange{Int}}=rowindices; context=ThreadedContext())
   @assert length(rowindices) == length(colindices)
   ntiles = length(rowindices)
-=======
-function RLLUMatrix(A::AbstractMatrix, ntiles::Int=32; context=SerialContext())
-  @assert ntiles <= minimum(size(A))
-  rowindices = collect(chunks(1:size(A, 1); n=ntiles))
-  colindices = collect(chunks(1:size(A, 2); n=ntiles))
->>>>>>> 880f893b
   A = BlockArray(A, [length(is) for is in rowindices], [length(js) for js in colindices])
   isempties = zeros(Bool, length(rowindices), length(colindices))
   for i in eachindex(rowindices), j in eachindex(colindices)
@@ -68,11 +62,11 @@
   return RLLUMatrix(A, ntiles, rowindices, colindices, isempties, works, Ref(false), context)
 end
 
-function RLLUMatrix(A::AbstractMatrix, ntiles::Int=32)
+function RLLUMatrix(A::AbstractMatrix, ntiles::Int=32; context=ThreadedContext())
   @assert ntiles <= minimum(size(A))
   rowindices = collect(chunks(1:size(A, 1); n=ntiles))
   colindices = collect(chunks(1:size(A, 2); n=ntiles))
-  return RLLUMatrix(A, rowindices, colindices)
+  return RLLUMatrix(A, rowindices, colindices; context=context)
 end
 
 Base.size(A::RLLUMatrix) = size(A.A)
@@ -153,7 +147,7 @@
   return A
 end
 
-function innerfactorise!(A::RLLUMatrix{T,M,SerialContext}, level, Lll, Ull) where {T,M}
+function innerfactorise!(A::RLLUMatrix{T,M,ThreadedContext}, level, Lll, Ull) where {T,M}
   tasks = Task[]
   for k in level + 1:A.ntiles
     push!(tasks, @spawn lookright!(A, level, k, Lll, Ull))
